--- conflicted
+++ resolved
@@ -161,19 +161,15 @@
     url="http://github.com/netket/netket",
     author_email="netket@netket.org",
     license="Apache 2.0",
-<<<<<<< HEAD
-    packages=["netket", "netket.hilbert", "netket.machine",
-              "netket.sampler", "netket.stats", "netket.operator"],
-=======
     packages=[
         "netket",
         "netket.hilbert",
         "netket.machine",
         "netket.sampler",
+        "netket.stats",
         "netket.operator",
         "netket.optimizer",
     ],
->>>>>>> 1c40a6c3
     ext_modules=[CMakeExtension("netket._C_netket")],
     long_description="""NetKet is an open - source project delivering cutting - edge
          methods for the study of many - body quantum systems with artificial
